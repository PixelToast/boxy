import 'dart:async';

import 'package:boxy/boxy.dart';
import 'package:flutter/material.dart';
import 'package:rxdart/rxdart.dart' as rx;
import 'package:tuple/tuple.dart';

import '../components/palette.dart';
import '../main.dart';

class ProductTitleController {
  var expanded = rx.BehaviorSubject<int?>();
  void close() {
    expanded.close();
  }
}

class ProductTilePage extends StatefulWidget {
<<<<<<< HEAD
  @override
  ProductTilePageState createState() => ProductTilePageState();
=======
  State<ProductTilePage> createState() => ProductTilePageState();
>>>>>>> ff9db84a
}

class ProductTilePageState extends State<ProductTilePage> {
  static const settingsWidth = 400.0;

  var style = const ProductTileStyle();
  var titleCtrl = ProductTitleController();

  @override
  void dispose() {
    super.dispose();
    titleCtrl.close();
  }

  @override
<<<<<<< HEAD
  Scaffold build(BuildContext context) {
=======
  Widget build(BuildContext context) {
>>>>>>> ff9db84a
    return Scaffold(
      appBar: const GalleryAppBar(
        ['Boxy Gallery', 'Product Tile'],
        source:
            'https://github.com/PixelToast/flutter-boxy/blob/master/example/lib/pages/product_tile.dart',
      ),
<<<<<<< HEAD
=======
      backgroundColor: NiceColors.primary,
>>>>>>> ff9db84a
      body: Column(
        children: [
          Separator(),
          Expanded(
<<<<<<< HEAD
            child: ColoredBox(
              color: palette.background,
              child: ListView(
                physics: const BouncingScrollPhysics(),
                children: [
                  const Padding(padding: EdgeInsets.only(top: 64)),
                  Center(
                    child: ProductTile(
                      title: SeebTitle(
                        name: 'Millet',
                        image: 'https://i.imgur.com/Stw5x9N.jpg',
                        controller: titleCtrl,
                        index: 0,
                      ),
                      info: const SeebInfo(price: r'$0.30 / oz'),
                      seller: const SeebSeller(
                          image: 'https://i.imgur.com/ayx4yZa.png'),
                      style: style,
=======
            child: Container(
              child: ListView(
                children: [
                  const Padding(padding: EdgeInsets.only(top: 64)),
                  Center(
                    child: Container(
                      child: ProductTile(
                        title: SeebTitle(
                          name: 'Millet',
                          image: 'https://i.imgur.com/Stw5x9N.jpg',
                          controller: titleCtrl,
                          index: 0,
                        ),
                        info: const SeebInfo(price: '\$0.30 / oz'),
                        seller: const SeebSeller(
                            image: 'https://i.imgur.com/ayx4yZa.png'),
                        style: style,
                      ),
>>>>>>> ff9db84a
                    ),
                  ),
                  const Padding(padding: EdgeInsets.only(top: 12)),
                  Center(
<<<<<<< HEAD
                    child: ProductTile(
                      title: SeebTitle(
                        name: 'Sunflower',
                        image: 'https://i.imgur.com/xRDWdPx.jpg',
                        controller: titleCtrl,
                        index: 1,
                      ),
                      info: const SeebInfo(price: r'$0.10 / oz'),
                      seller: const SeebSeller(
                        image: 'https://i.imgur.com/fKtqsMi.jpg',
                      ),
                      style: style,
                    ),
                  ),
                  const Padding(padding: EdgeInsets.only(top: 12)),
                  Center(
                    child: ProductTile(
                      title: SeebTitle(
                        name: 'Blend',
                        image: 'https://i.imgur.com/PItalTE.jpg',
                        controller: titleCtrl,
                        index: 2,
                      ),
                      info: const SeebInfo(price: r'$0.17 / oz'),
                      seller: const SeebSeller(
                          image: 'https://i.imgur.com/fKtqsMi.jpg'),
                      style: style,
=======
                    child: Container(
                      child: ProductTile(
                        title: SeebTitle(
                          name: 'Sunflower',
                          image: 'https://i.imgur.com/xRDWdPx.jpg',
                          controller: titleCtrl,
                          index: 1,
                        ),
                        info: const SeebInfo(price: '\$0.10 / oz'),
                        seller: const SeebSeller(
                            image: 'https://i.imgur.com/fKtqsMi.jpg'),
                        style: style,
                      ),
                    ),
                  ),
                  const Padding(padding: EdgeInsets.only(top: 12)),
                  Center(
                    child: Container(
                      child: ProductTile(
                        title: SeebTitle(
                          name: 'Blend',
                          image: 'https://i.imgur.com/PItalTE.jpg',
                          controller: titleCtrl,
                          index: 2,
                        ),
                        info: const SeebInfo(price: '\$0.17 / oz'),
                        seller: const SeebSeller(
                            image: 'https://i.imgur.com/fKtqsMi.jpg'),
                        style: style,
                      ),
>>>>>>> ff9db84a
                    ),
                  ),
                  const Padding(padding: EdgeInsets.only(top: 64)),
                ],
<<<<<<< HEAD
              ),
=======
                physics: const BouncingScrollPhysics(),
              ),
              color: NiceColors.background,
>>>>>>> ff9db84a
            ),
          ),
          Separator(),
        ],
      ),
    );
  }
}

class SeebSeller extends StatefulWidget {
  final String image;

  const SeebSeller({required this.image});

  @override
  State<SeebSeller> createState() => _SeebSellerState();
}

class _SeebSellerState extends State<SeebSeller> {
  bool expanded = false;
<<<<<<< HEAD
=======

>>>>>>> ff9db84a
  @override
  Widget build(context) {
    return ClipOval(
      child: Stack(
        children: [
          Positioned.fill(
            child: Container(
<<<<<<< HEAD
              color: palette.background,
              padding: const EdgeInsets.all(8),
              child: ClipOval(
                child: Image.network(widget.image, fit: BoxFit.cover),
              ),
            ),
          ),
          Material(
            color: Colors.transparent,
=======
              color: NiceColors.background,
              child: ClipOval(
                child: Image.network(widget.image, fit: BoxFit.cover),
              ),
              padding: const EdgeInsets.all(8),
            ),
          ),
          Material(
>>>>>>> ff9db84a
            child: InkWell(
              onTap: () {
                setState(() {
                  expanded = !expanded;
                });
              },
              child: AnimatedContainer(
                duration: const Duration(milliseconds: 500),
                width: expanded ? 84 : 48,
                height: expanded ? 84 : 48,
                curve: Curves.ease,
                margin: const EdgeInsets.all(8),
              ),
            ),
<<<<<<< HEAD
=======
            color: Colors.transparent,
>>>>>>> ff9db84a
          ),
        ],
      ),
    );
  }
}

class SeebTitle extends StatefulWidget {
  final ProductTitleController controller;
  final int index;
  final String name;
  final String image;

  SeebTitle({
    required this.controller,
    required this.index,
    required this.name,
    required this.image,
  }) : super(key: ValueKey(Tuple2(#seebTitle, index)));

  @override
  State createState() => SeebTitleState();
}

class SeebTitleState extends State<SeebTitle> {
  late StreamSubscription subscription;
  late bool expanded;

  @override
  void initState() {
    super.initState();
    subscription = widget.controller.expanded.listen((value) {
      setState(() {
        expanded = value == widget.index;
      });
    });

    expanded = widget.controller.expanded.value == widget.index;
  }

<<<<<<< HEAD
  @override
  Widget build(context) {
    return ClipRRect(
      borderRadius: BorderRadius.circular(8),
      child: Stack(
        children: [
          Positioned.fill(
            child: Container(
              decoration: BoxDecoration(
                gradient: LinearGradient(
                  begin: Alignment.topLeft,
                  end: Alignment.bottomRight,
                  colors: [
                    Colors.blueGrey.shade900,
                    Colors.blueGrey.shade800,
                  ],
                ),
              ),
            ),
          ),
          Positioned.fill(
            child: AnimatedContainer(
              duration: const Duration(milliseconds: 500),
              curve: Curves.ease,
              padding: EdgeInsets.only(
                bottom: expanded ? 0 : 60,
              ),
              child: Image.network(
                widget.image,
                fit: BoxFit.cover,
              ),
            ),
          ),
          AnimatedContainer(
            duration: const Duration(milliseconds: 500),
            width: expanded ? 450 : 350,
            height: expanded ? 350 : 200,
            curve: Curves.ease,
=======
  build(context) {
    return ClipRRect(
      child: Stack(
        children: [
          Positioned.fill(
              child: Container(
            decoration: BoxDecoration(
              gradient: LinearGradient(
                begin: Alignment.topLeft,
                end: Alignment.bottomRight,
                colors: [
                  Colors.blueGrey.shade900,
                  Colors.blueGrey.shade800,
                ],
              ),
            ),
          )),
          Positioned.fill(
              child: AnimatedContainer(
            child: Image.network(
              widget.image,
              fit: BoxFit.cover,
            ),
            duration: const Duration(milliseconds: 500),
            curve: Curves.ease,
            padding: EdgeInsets.only(
              bottom: expanded ? 0 : 60,
            ),
          )),
          AnimatedContainer(
>>>>>>> ff9db84a
            child: Material(
              color: Colors.transparent,
              child: InkWell(
                child: Align(
<<<<<<< HEAD
                  alignment: Alignment.bottomLeft,
                  child: Padding(
                    padding: const EdgeInsets.all(16),
=======
                  child: Padding(
>>>>>>> ff9db84a
                    child: Text(
                      widget.name,
                      style: const TextStyle(
                        fontSize: 24,
                        color: Colors.white,
                        shadows: [
                          Shadow(
<<<<<<< HEAD
=======
                            // bottomLeft
                            offset: Offset.zero,
>>>>>>> ff9db84a
                            color: Colors.black26,
                            blurRadius: 8.0,
                          ),
                        ],
                      ),
                    ),
<<<<<<< HEAD
                  ),
=======
                    padding: const EdgeInsets.all(16),
                  ),
                  alignment: Alignment.bottomLeft,
>>>>>>> ff9db84a
                ),
                onTap: () {
                  if (widget.controller.expanded.value == widget.index) {
                    widget.controller.expanded.add(null);
                  } else {
                    widget.controller.expanded.add(widget.index);
                  }
                },
              ),
            ),
<<<<<<< HEAD
          ),
        ],
      ),
    );
  }

  @override
=======
            duration: const Duration(milliseconds: 500),
            width: expanded ? 450 : 350,
            height: expanded ? 350 : 200,
            curve: Curves.ease,
          ),
        ],
      ),
      borderRadius: BorderRadius.circular(8),
    );
  }

>>>>>>> ff9db84a
  void dispose() {
    super.dispose();
    subscription.cancel();
  }
}

class SeebInfoTile extends StatelessWidget {
  final String text;

  const SeebInfoTile({required this.text});

<<<<<<< HEAD
  @override
=======
>>>>>>> ff9db84a
  Widget build(context) {
    return Padding(
      padding: const EdgeInsets.only(top: 16),
      child: Row(
        children: [
          const Icon(Icons.check, size: 14),
          const Padding(padding: EdgeInsets.only(right: 8)),
          Text(
            text,
            style: const TextStyle(
              color: Colors.white,
            ),
          ),
        ],
      ),
    );
  }
}

class SeebInfo extends StatefulWidget {
  final String price;

  const SeebInfo({
    required this.price,
  });

  @override
  State createState() => SeebInfoState();
}

class SeebInfoState extends State<SeebInfo> with TickerProviderStateMixin {
  late AnimationController anim;
  int expanded = 0;

  @override
  void initState() {
    super.initState();
    anim = AnimationController.unbounded(
      duration: const Duration(milliseconds: 1000),
      vsync: this,
    );
    anim.addListener(() => setState(() {}));
  }

  @override
  Widget build(context) {
    return ClipRRect(
<<<<<<< HEAD
      borderRadius: BorderRadius.circular(8),
=======
>>>>>>> ff9db84a
      child: Stack(
        children: [
          Positioned.fill(
            child: Container(
              decoration: BoxDecoration(
                gradient: LinearGradient(
                  begin: Alignment.topLeft,
                  end: Alignment.bottomRight,
                  colors: [
                    Colors.blueGrey.shade900,
                    Colors.blueGrey.shade700,
                  ],
                ),
              ),
            ),
          ),
          Material(
            color: Colors.transparent,
            child: InkWell(
              child: Padding(
                padding: const EdgeInsets.all(16),
                child: AnimatedSize(
                  alignment: Alignment.topCenter,
                  duration: const Duration(milliseconds: 250),
                  curve: Curves.ease,
                  child: Column(
                    crossAxisAlignment: CrossAxisAlignment.stretch,
                    children: [
                      Text(
                        widget.price,
                        style: const TextStyle(
                          color: Colors.white,
                          fontSize: 16,
                        ),
                      ),
                      if (expanded > 0)
                        const SeebInfoTile(text: 'Premium quality'),
                      if (expanded > 1)
                        const SeebInfoTile(text: 'Birb favorite'),
                      if (expanded > 2) const SeebInfoTile(text: 'All natural'),
                    ],
                  ),
                ),
              ),
              onTap: () {
                setState(() {
                  expanded = (expanded + 1) % 4;
                  anim.animateTo(expanded.toDouble(), curve: Curves.ease);
                });
              },
            ),
          ),
        ],
      ),
<<<<<<< HEAD
=======
      borderRadius: BorderRadius.circular(8),
>>>>>>> ff9db84a
    );
  }
}

@immutable
class ProductTileStyle {
  /// How far to the left the seller is inset
  final double sellerInset;

  /// The size of the gap between the title and description
  final double gapHeight;

  const ProductTileStyle({
    this.sellerInset = 16.0,
    this.gapHeight = 8.0,
  });

  bool operator ==(Object? other) =>
      identical(this, other) ||
      (other is ProductTileStyle &&
          other.sellerInset == sellerInset &&
          other.gapHeight == gapHeight);

  @override
  int get hashCode => hashValues(sellerInset, gapHeight);
}

class ProductTile extends StatelessWidget {
  final Widget title;
  final Widget info;
  final Widget seller;
  final ProductTileStyle style;

  const ProductTile({
    required this.title,
    required this.info,
    required this.seller,
    this.style = const ProductTileStyle(),
  });

  @override
  Widget build(context) {
    return CustomBoxy(
      delegate: ProductTileDelegate(style: style),
      children: [
<<<<<<< HEAD
=======
        // Children are in paint order, put the seller last so it can sit
        // above the others
>>>>>>> ff9db84a
        BoxyId(id: #title, child: title),
        BoxyId(id: #info, child: info),
        BoxyId(id: #seller, child: seller),
      ],
    );
  }
}

class ProductTileDelegate extends BoxyDelegate {
  final ProductTileStyle style;

  ProductTileDelegate({required this.style});

  @override
  Size layout() {
<<<<<<< HEAD
=======
    // We can grab children by name using getChild
>>>>>>> ff9db84a
    final title = getChild(#title);
    final seller = getChild(#seller);
    final info = getChild(#info);

    // Lay out the seller first so it can provide a minimum height to the title
    // and info
    final sellerSize = seller.layout(constraints.deflate(
      EdgeInsets.only(right: style.sellerInset),
    ));

    // Lay out and position the title
    final titleSize = title.layout(constraints.copyWith(
      minHeight: sellerSize.height / 2 + style.gapHeight / 2,
    ));
    title.position(Offset.zero);

    // Position the seller at the bottom right of the title, offset to the left
    // by sellerInset
    seller.position(Offset(
      titleSize.width - (sellerSize.width + style.sellerInset),
      (titleSize.height - sellerSize.height / 2) + style.gapHeight / 2,
    ));

    // Lay out info to match the width of title and position it below the title
    final infoSize = info.layout(constraints.copyWith(
      minHeight: sellerSize.height / 2,
      minWidth: titleSize.width,
      maxWidth: titleSize.width,
    ));
    info.position(Offset(0, titleSize.height + style.gapHeight));

    return Size(
      titleSize.width,
      titleSize.height + infoSize.height + style.gapHeight,
    );
  }

  @override
<<<<<<< HEAD
  bool shouldRelayout(ProductTileDelegate oldDelegate) =>
      !style.sameLayout(oldDelegate.style);
=======
  bool shouldRelayout(ProductTileDelegate old) => style != old.style;
>>>>>>> ff9db84a
}<|MERGE_RESOLUTION|>--- conflicted
+++ resolved
@@ -16,12 +16,8 @@
 }
 
 class ProductTilePage extends StatefulWidget {
-<<<<<<< HEAD
-  @override
-  ProductTilePageState createState() => ProductTilePageState();
-=======
+  @override
   State<ProductTilePage> createState() => ProductTilePageState();
->>>>>>> ff9db84a
 }
 
 class ProductTilePageState extends State<ProductTilePage> {
@@ -37,26 +33,18 @@
   }
 
   @override
-<<<<<<< HEAD
-  Scaffold build(BuildContext context) {
-=======
   Widget build(BuildContext context) {
->>>>>>> ff9db84a
     return Scaffold(
       appBar: const GalleryAppBar(
         ['Boxy Gallery', 'Product Tile'],
         source:
             'https://github.com/PixelToast/flutter-boxy/blob/master/example/lib/pages/product_tile.dart',
       ),
-<<<<<<< HEAD
-=======
-      backgroundColor: NiceColors.primary,
->>>>>>> ff9db84a
+      backgroundColor: palette.primary,
       body: Column(
         children: [
           Separator(),
           Expanded(
-<<<<<<< HEAD
             child: ColoredBox(
               color: palette.background,
               child: ListView(
@@ -75,31 +63,10 @@
                       seller: const SeebSeller(
                           image: 'https://i.imgur.com/ayx4yZa.png'),
                       style: style,
-=======
-            child: Container(
-              child: ListView(
-                children: [
-                  const Padding(padding: EdgeInsets.only(top: 64)),
-                  Center(
-                    child: Container(
-                      child: ProductTile(
-                        title: SeebTitle(
-                          name: 'Millet',
-                          image: 'https://i.imgur.com/Stw5x9N.jpg',
-                          controller: titleCtrl,
-                          index: 0,
-                        ),
-                        info: const SeebInfo(price: '\$0.30 / oz'),
-                        seller: const SeebSeller(
-                            image: 'https://i.imgur.com/ayx4yZa.png'),
-                        style: style,
-                      ),
->>>>>>> ff9db84a
                     ),
                   ),
                   const Padding(padding: EdgeInsets.only(top: 12)),
                   Center(
-<<<<<<< HEAD
                     child: ProductTile(
                       title: SeebTitle(
                         name: 'Sunflower',
@@ -109,8 +76,7 @@
                       ),
                       info: const SeebInfo(price: r'$0.10 / oz'),
                       seller: const SeebSeller(
-                        image: 'https://i.imgur.com/fKtqsMi.jpg',
-                      ),
+                          image: 'https://i.imgur.com/fKtqsMi.jpg'),
                       style: style,
                     ),
                   ),
@@ -127,49 +93,11 @@
                       seller: const SeebSeller(
                           image: 'https://i.imgur.com/fKtqsMi.jpg'),
                       style: style,
-=======
-                    child: Container(
-                      child: ProductTile(
-                        title: SeebTitle(
-                          name: 'Sunflower',
-                          image: 'https://i.imgur.com/xRDWdPx.jpg',
-                          controller: titleCtrl,
-                          index: 1,
-                        ),
-                        info: const SeebInfo(price: '\$0.10 / oz'),
-                        seller: const SeebSeller(
-                            image: 'https://i.imgur.com/fKtqsMi.jpg'),
-                        style: style,
-                      ),
-                    ),
-                  ),
-                  const Padding(padding: EdgeInsets.only(top: 12)),
-                  Center(
-                    child: Container(
-                      child: ProductTile(
-                        title: SeebTitle(
-                          name: 'Blend',
-                          image: 'https://i.imgur.com/PItalTE.jpg',
-                          controller: titleCtrl,
-                          index: 2,
-                        ),
-                        info: const SeebInfo(price: '\$0.17 / oz'),
-                        seller: const SeebSeller(
-                            image: 'https://i.imgur.com/fKtqsMi.jpg'),
-                        style: style,
-                      ),
->>>>>>> ff9db84a
                     ),
                   ),
                   const Padding(padding: EdgeInsets.only(top: 64)),
                 ],
-<<<<<<< HEAD
-              ),
-=======
-                physics: const BouncingScrollPhysics(),
-              ),
-              color: NiceColors.background,
->>>>>>> ff9db84a
+              ),
             ),
           ),
           Separator(),
@@ -190,10 +118,7 @@
 
 class _SeebSellerState extends State<SeebSeller> {
   bool expanded = false;
-<<<<<<< HEAD
-=======
-
->>>>>>> ff9db84a
+
   @override
   Widget build(context) {
     return ClipOval(
@@ -201,7 +126,6 @@
         children: [
           Positioned.fill(
             child: Container(
-<<<<<<< HEAD
               color: palette.background,
               padding: const EdgeInsets.all(8),
               child: ClipOval(
@@ -211,16 +135,6 @@
           ),
           Material(
             color: Colors.transparent,
-=======
-              color: NiceColors.background,
-              child: ClipOval(
-                child: Image.network(widget.image, fit: BoxFit.cover),
-              ),
-              padding: const EdgeInsets.all(8),
-            ),
-          ),
-          Material(
->>>>>>> ff9db84a
             child: InkWell(
               onTap: () {
                 setState(() {
@@ -235,10 +149,6 @@
                 margin: const EdgeInsets.all(8),
               ),
             ),
-<<<<<<< HEAD
-=======
-            color: Colors.transparent,
->>>>>>> ff9db84a
           ),
         ],
       ),
@@ -260,7 +170,7 @@
   }) : super(key: ValueKey(Tuple2(#seebTitle, index)));
 
   @override
-  State createState() => SeebTitleState();
+  SeebTitleState createState() => SeebTitleState();
 }
 
 class SeebTitleState extends State<SeebTitle> {
@@ -279,48 +189,10 @@
     expanded = widget.controller.expanded.value == widget.index;
   }
 
-<<<<<<< HEAD
-  @override
-  Widget build(context) {
+  @override
+  ClipRRect build(context) {
     return ClipRRect(
       borderRadius: BorderRadius.circular(8),
-      child: Stack(
-        children: [
-          Positioned.fill(
-            child: Container(
-              decoration: BoxDecoration(
-                gradient: LinearGradient(
-                  begin: Alignment.topLeft,
-                  end: Alignment.bottomRight,
-                  colors: [
-                    Colors.blueGrey.shade900,
-                    Colors.blueGrey.shade800,
-                  ],
-                ),
-              ),
-            ),
-          ),
-          Positioned.fill(
-            child: AnimatedContainer(
-              duration: const Duration(milliseconds: 500),
-              curve: Curves.ease,
-              padding: EdgeInsets.only(
-                bottom: expanded ? 0 : 60,
-              ),
-              child: Image.network(
-                widget.image,
-                fit: BoxFit.cover,
-              ),
-            ),
-          ),
-          AnimatedContainer(
-            duration: const Duration(milliseconds: 500),
-            width: expanded ? 450 : 350,
-            height: expanded ? 350 : 200,
-            curve: Curves.ease,
-=======
-  build(context) {
-    return ClipRRect(
       child: Stack(
         children: [
           Positioned.fill(
@@ -338,29 +210,28 @@
           )),
           Positioned.fill(
               child: AnimatedContainer(
-            child: Image.network(
-              widget.image,
-              fit: BoxFit.cover,
-            ),
             duration: const Duration(milliseconds: 500),
             curve: Curves.ease,
             padding: EdgeInsets.only(
               bottom: expanded ? 0 : 60,
             ),
+            child: Image.network(
+              widget.image,
+              fit: BoxFit.cover,
+            ),
           )),
           AnimatedContainer(
->>>>>>> ff9db84a
+            duration: const Duration(milliseconds: 500),
+            width: expanded ? 450 : 350,
+            height: expanded ? 350 : 200,
+            curve: Curves.ease,
             child: Material(
               color: Colors.transparent,
               child: InkWell(
                 child: Align(
-<<<<<<< HEAD
                   alignment: Alignment.bottomLeft,
                   child: Padding(
                     padding: const EdgeInsets.all(16),
-=======
-                  child: Padding(
->>>>>>> ff9db84a
                     child: Text(
                       widget.name,
                       style: const TextStyle(
@@ -368,24 +239,13 @@
                         color: Colors.white,
                         shadows: [
                           Shadow(
-<<<<<<< HEAD
-=======
-                            // bottomLeft
-                            offset: Offset.zero,
->>>>>>> ff9db84a
                             color: Colors.black26,
                             blurRadius: 8.0,
                           ),
                         ],
                       ),
                     ),
-<<<<<<< HEAD
                   ),
-=======
-                    padding: const EdgeInsets.all(16),
-                  ),
-                  alignment: Alignment.bottomLeft,
->>>>>>> ff9db84a
                 ),
                 onTap: () {
                   if (widget.controller.expanded.value == widget.index) {
@@ -396,7 +256,6 @@
                 },
               ),
             ),
-<<<<<<< HEAD
           ),
         ],
       ),
@@ -404,19 +263,6 @@
   }
 
   @override
-=======
-            duration: const Duration(milliseconds: 500),
-            width: expanded ? 450 : 350,
-            height: expanded ? 350 : 200,
-            curve: Curves.ease,
-          ),
-        ],
-      ),
-      borderRadius: BorderRadius.circular(8),
-    );
-  }
-
->>>>>>> ff9db84a
   void dispose() {
     super.dispose();
     subscription.cancel();
@@ -428,10 +274,7 @@
 
   const SeebInfoTile({required this.text});
 
-<<<<<<< HEAD
-  @override
-=======
->>>>>>> ff9db84a
+  @override
   Widget build(context) {
     return Padding(
       padding: const EdgeInsets.only(top: 16),
@@ -459,7 +302,7 @@
   });
 
   @override
-  State createState() => SeebInfoState();
+  SeebInfoState createState() => SeebInfoState();
 }
 
 class SeebInfoState extends State<SeebInfo> with TickerProviderStateMixin {
@@ -479,10 +322,7 @@
   @override
   Widget build(context) {
     return ClipRRect(
-<<<<<<< HEAD
       borderRadius: BorderRadius.circular(8),
-=======
->>>>>>> ff9db84a
       child: Stack(
         children: [
           Positioned.fill(
@@ -537,10 +377,6 @@
           ),
         ],
       ),
-<<<<<<< HEAD
-=======
-      borderRadius: BorderRadius.circular(8),
->>>>>>> ff9db84a
     );
   }
 }
@@ -558,6 +394,7 @@
     this.gapHeight = 8.0,
   });
 
+  @override
   bool operator ==(Object? other) =>
       identical(this, other) ||
       (other is ProductTileStyle &&
@@ -565,7 +402,7 @@
           other.gapHeight == gapHeight);
 
   @override
-  int get hashCode => hashValues(sellerInset, gapHeight);
+  int get hashCode => Object.hash(sellerInset, gapHeight);
 }
 
 class ProductTile extends StatelessWidget {
@@ -586,11 +423,8 @@
     return CustomBoxy(
       delegate: ProductTileDelegate(style: style),
       children: [
-<<<<<<< HEAD
-=======
         // Children are in paint order, put the seller last so it can sit
         // above the others
->>>>>>> ff9db84a
         BoxyId(id: #title, child: title),
         BoxyId(id: #info, child: info),
         BoxyId(id: #seller, child: seller),
@@ -606,10 +440,7 @@
 
   @override
   Size layout() {
-<<<<<<< HEAD
-=======
     // We can grab children by name using getChild
->>>>>>> ff9db84a
     final title = getChild(#title);
     final seller = getChild(#seller);
     final info = getChild(#info);
@@ -648,10 +479,6 @@
   }
 
   @override
-<<<<<<< HEAD
   bool shouldRelayout(ProductTileDelegate oldDelegate) =>
-      !style.sameLayout(oldDelegate.style);
-=======
-  bool shouldRelayout(ProductTileDelegate old) => style != old.style;
->>>>>>> ff9db84a
+      style != oldDelegate.style;
 }