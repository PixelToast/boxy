--- conflicted
+++ resolved
@@ -2,8 +2,8 @@
 
 import 'package:flutter/material.dart'
     hide
-        SlottedMultiChildRenderObjectWidgetMixin,
-        SlottedContainerRenderObjectMixin;
+        SlottedContainerRenderObjectMixin,
+        SlottedMultiChildRenderObjectWidgetMixin;
 import 'package:flutter/rendering.dart';
 
 import 'axis_utils.dart';
@@ -191,21 +191,7 @@
   })  : _clipBehavior = clipBehavior,
         _clipper = clipper,
         _bufferExtent = bufferExtent,
-<<<<<<< HEAD
-        _clipSliverOnly = clipSliverOnly {
-    if (foreground != null) {
-      adoptChild(foreground!);
-    }
-    if (sliver != null) {
-      adoptChild(sliver!);
-    }
-    if (background != null) {
-      adoptChild(background!);
-    }
-  }
-=======
         _clipSliverOnly = clipSliverOnly;
->>>>>>> ff9db84a
 
   /// A custom clipper that defines the path to clip [sliver], [foreground], and
   /// [background.
@@ -241,49 +227,15 @@
   @override
   void attach(PipelineOwner owner) {
     super.attach(owner);
-<<<<<<< HEAD
-    if (foreground != null) {
-      foreground!.attach(owner);
-    }
-=======
->>>>>>> ff9db84a
     _clipper?.addListener(_markNeedsClip);
   }
 
   @override
   void detach() {
     super.detach();
-<<<<<<< HEAD
-    if (foreground != null) {
-      foreground!.detach();
-    }
-    if (sliver != null) {
-      sliver!.detach();
-    }
-    if (background != null) {
-      background!.detach();
-    }
     _clipper?.removeListener(_markNeedsClip);
   }
 
-  @override
-  void redepthChildren() {
-    if (foreground != null) {
-      redepthChild(foreground!);
-    }
-    if (sliver != null) {
-      redepthChild(sliver!);
-    }
-    if (background != null) {
-      redepthChild(background!);
-    }
-  }
-
-=======
-    _clipper?.removeListener(_markNeedsClip);
-  }
-
->>>>>>> ff9db84a
   /// Adopts a new child, drops the previous one.
   void updateChild(RenderObject? oldChild, RenderObject? newChild) {
     if (oldChild != null) {
@@ -354,24 +306,9 @@
   RenderSliver? get sliver =>
       childForSlot(_SliverOverlaySlot.sliver) as RenderSliver?;
 
-<<<<<<< HEAD
-  @override
-  void visitChildren(RenderObjectVisitor visitor) {
-    if (foreground != null) {
-      visitor(foreground!);
-    }
-    if (sliver != null) {
-      visitor(sliver!);
-    }
-    if (background != null) {
-      visitor(background!);
-    }
-  }
-=======
   /// The background's [RenderBox].
   RenderBox? get background =>
       childForSlot(_SliverOverlaySlot.background) as RenderBox?;
->>>>>>> ff9db84a
 
   Offset _getBufferOffset(double mainAxisPosition, double mainAxisSize) {
     var delta = mainAxisPosition;
@@ -586,117 +523,4 @@
   double childMainAxisPosition(RenderObject child) {
     return identical(child, sliver) ? 0 : _bufferMainSize;
   }
-<<<<<<< HEAD
-}
-
-enum _SliverOverlaySlot {
-  foreground,
-  sliver,
-  background,
-}
-
-class _SliverContainerElement extends RenderObjectElement {
-  _SliverContainerElement(_BaseSliverContainer widget) : super(widget);
-
-  Element? foreground;
-  Element? sliver;
-  Element? background;
-
-  @override
-  _BaseSliverContainer get widget => super.widget as _BaseSliverContainer;
-
-  @override
-  RenderSliverContainer get renderObject =>
-      super.renderObject as RenderSliverContainer;
-
-  @override
-  void visitChildren(ElementVisitor visitor) {
-    if (foreground != null) {
-      visitor(foreground!);
-    }
-    if (sliver != null) {
-      visitor(sliver!);
-    }
-    if (background != null) {
-      visitor(background!);
-    }
-  }
-
-  @override
-  void forgetChild(Element child) {
-    if (identical(foreground, child)) {
-      foreground = null;
-    } else if (identical(sliver, child)) {
-      sliver = null;
-    } else if (identical(background, child)) {
-      background = null;
-    }
-    super.forgetChild(child);
-  }
-
-  void _updateChildren() {
-    foreground = updateChild(
-        foreground, widget.foreground, _SliverOverlaySlot.foreground);
-    sliver = updateChild(sliver, widget.sliver, _SliverOverlaySlot.sliver);
-    background = updateChild(
-        background, widget.background, _SliverOverlaySlot.background);
-  }
-
-  @override
-  void mount(Element? parent, dynamic newSlot) {
-    super.mount(parent, newSlot);
-    _updateChildren();
-  }
-
-  @override
-  void update(_BaseSliverContainer newWidget) {
-    super.update(newWidget);
-    _updateChildren();
-  }
-
-  void _updateRenderObject(RenderObject child, _SliverOverlaySlot slot) {
-    switch (slot) {
-      case _SliverOverlaySlot.foreground:
-        renderObject.updateChild(renderObject.foreground, child);
-        renderObject.foreground = child as RenderBox;
-        break;
-      case _SliverOverlaySlot.sliver:
-        renderObject.updateChild(renderObject.sliver, child);
-        renderObject.sliver = child as RenderSliver;
-        break;
-      case _SliverOverlaySlot.background:
-        renderObject.updateChild(renderObject.background, child);
-        renderObject.background = child as RenderBox;
-        break;
-    }
-  }
-
-  @override
-  void insertRenderObjectChild(RenderObject child, dynamic slot) {
-    _updateRenderObject(child, slot as _SliverOverlaySlot);
-  }
-
-  @override
-  void removeRenderObjectChild(RenderObject child, dynamic slot) {
-    if (identical(foreground, child)) {
-      renderObject.updateChild(renderObject.foreground, null);
-      renderObject.foreground = null;
-    } else if (identical(sliver, child)) {
-      renderObject.updateChild(renderObject.sliver, null);
-      renderObject.foreground = null;
-    } else if (identical(background, child)) {
-      renderObject.updateChild(renderObject.background, null);
-      renderObject.foreground = null;
-    } else {
-      assert(false, 'Unreachable');
-    }
-  }
-
-  @override
-  void moveRenderObjectChild(
-      RenderObject child, dynamic oldSlot, dynamic slot) {
-    assert(false, 'Unreachable');
-  }
-=======
->>>>>>> ff9db84a
 }