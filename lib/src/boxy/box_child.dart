import 'package:flutter/rendering.dart';
import 'package:flutter/widgets.dart';

import '../sliver_offset.dart';
import 'custom_boxy_base.dart';
import 'inflating_element.dart';

/// The [ParentData] used for [RenderBox] children of [CustomBoxy].
///
/// An unfortunate design decision made on the first release was using
/// the [LayoutId] widget to identify children of the boxy, similar to
/// [CustomMultiChildLayout]. The issue with using [LayoutId] is that it
/// requires the child to have [MultiChildLayoutParentData] which extends
/// [ContainerBoxParentData]<[RenderBox]>, preventing the child from being a
/// [RenderSliver].
///
/// To mitigate this issue we now implement [MultiChildLayoutParentData] on only
/// the [RenderBox] parentData, and recommend users use [BoxyId] instead of
/// [LayoutId].
///
/// Until [LayoutId] support is removed from boxy, the library will fail to
/// compile if/when [MultiChildLayoutParentData] adds any new methods :(
class BoxyParentData extends BaseBoxyParentData<RenderBox>
    implements MultiChildLayoutParentData {}

/// A handle used by [CustomBoxy] widgets to change how it lays out, paints, and
/// hit tests its children.
///
/// This class should not be instantiated directly, instead access children with
/// [BoxyDelegate.getChild].
///
/// See also:
///
///  * [CustomBoxy]
///  * [BoxyDelegate]
class BoxyChild extends BaseBoxyChild {
  /// Constructs a child associated with a parent [InflatingRenderObjectMixin],
  /// this should not be used directly, instead access one with
  /// [BoxyDelegate.getChild].
  BoxyChild({
    required Object id,
    required InflatingRenderObjectMixin parent,
    RenderBox? render,
    Widget? widget,
    Element? context,
  }) : super(
          id: id,
          parent: parent,
          render: render,
          widget: widget,
          context: context,
        );

  /// The [RenderBox] representing this child.
  ///
  /// This getter is useful to access properties and methods that the child
  /// handle does not provide.
  ///
  /// Be mindful of using this without checking [BoxyDelegate.isDryLayout]
  /// first, confusing errors can occur in debug mode as the framework
  /// continuously validates dry and intrinsic layouts.
  @override
  RenderBox get render => super.render as RenderBox;

  BoxyParentData get _parentData => render.parentData! as BoxyParentData;

  RenderBoxyMixin get _parent => render.parent! as RenderBoxyMixin;

  /// The size of this child, should only be accessed after calling [layout].
  ///
  /// During a dry layout this represents the last size calculated by [layout],
  /// not the child's actual size.
  ///
  /// See also:
  ///
  ///  * [offset]
  ///  * [rect]
  @override
  SliverSize get size => _parent.wrapSize(_parentData.drySize ?? render.size);

  /// Lays out the child with the specified constraints and returns its size.
  ///
  /// If [useSize] is true or absent, this boxy will re-layout when the child
  /// changes size.
  ///
  /// This method should only be called inside [BoxyDelegate.layout].
  ///
  /// See also:
  ///
  ///  * [layoutRect], which positions the child so that it fits in a rect.
  ///  * [layoutFit], which positions and scales the child given a [BoxFit].
  SliverSize layout(BoxConstraints constraints, {bool useSize = true}) {
    if (_parent.isDryLayout) {
      if (_parentData.drySize != null) {
        throw FlutterError(
            'The ${_parent.delegate} boxy delegate tried to lay out the child with id "$id" more than once.\n'
            'Each child must be laid out exactly once.');
      }
      _parentData.drySize = render.getDryLayout(constraints);
      return _parent.wrapSize(_parentData.drySize!);
    }

    assert(() {
      if (_parent.debugPhase != BoxyDelegatePhase.layout) {
        throw FlutterError(
            'The ${_parent.delegate} boxy delegate tried to lay out a child outside of the layout method.\n');
      }

      if (!_parent.debugChildrenNeedingLayout.remove(id)) {
        throw FlutterError(
            'The ${_parent.delegate} boxy delegate tried to lay out the child with id "$id" more than once.\n'
            'Each child must be laid out exactly once.');
      }

      try {
        assert(constraints.debugAssertIsValid(isAppliedConstraint: true));
      } on AssertionError catch (exception) {
        throw FlutterError(
            'The ${_parent.delegate} boxy delegate provided invalid box constraints for the child with id "$id".\n'
            '$exception\n'
            'The minimum width and height must be greater than or equal to zero.\n'
            'The maximum width must be greater than or equal to the minimum width.\n'
            'The maximum height must be greater than or equal to the minimum height.');
      }

      return true;
    }());

    render.layout(constraints, parentUsesSize: useSize);

    return _parent.wrapSize(render.size);
  }

  /// Lays out and positions the child so that it fits in [rect].
  ///
  /// If the [alignment] argument is provided, the child is loosely constrained
  /// and aligned into [rect], otherwise it is tightly constrained.
  ///
  /// See also:
  ///
  ///  * [layout], which lays out the child given raw [BoxConstraints].
  ///  * [layoutFit], which positions and scales the child given a [BoxFit].
  void layoutRect(Rect rect, {Alignment? alignment}) {
    if (alignment != null) {
      layout(BoxConstraints.loose(rect.size));
      position(alignment.inscribe(size, rect).topLeft);
    } else {
      layout(BoxConstraints.tight(rect.size));
      position(rect.topLeft);
    }
  }

  /// Lays out, positions, and scales the child so that it fits in [rect]
  /// provided a [fit] and [alignment].
  ///
  ///  * [BoxFit], the enum with each possible fit type.
  ///  * [FittedBox], a widget that has similar behavior.
  ///  * [layout], which lays out the child given raw [BoxConstraints].
  ///  * [layoutRect], which positions the child so that it fits in a rect.
  void layoutFit(
    Rect rect, {
    BoxFit fit = BoxFit.contain,
    Alignment alignment = Alignment.center,
  }) {
<<<<<<< HEAD
    final constraints = BoxConstraints(
      maxWidth: rect.width,
      maxHeight: rect.height,
    );

    final childSize = layout(constraints);
=======
    final childSize = layout(const BoxConstraints());
>>>>>>> ff9db84a
    final sizes = applyBoxFit(fit, childSize, rect.size);
    final scaleX = sizes.destination.width / sizes.source.width;
    final scaleY = sizes.destination.height / sizes.source.height;
    final sourceRect =
        alignment.inscribe(sizes.source, Offset.zero & childSize);
    final destinationRect = alignment.inscribe(sizes.destination, rect);

    setTransform(
      Matrix4.translationValues(destinationRect.left, destinationRect.top, 0.0)
        ..scale(scaleX, scaleY, 1.0)
        ..translate(-sourceRect.left, -sourceRect.top),
    );
  }

  @override
  bool hitTest({
    Matrix4? transform,
    Offset? offset,
    Offset? position,
    bool checkBounds = true,
  }) {
<<<<<<< HEAD
    if (isIgnored) {
      return false;
    }
=======
    if (isIgnored) return false;
>>>>>>> ff9db84a

    if (offset != null) {
      assert(transform == null,
          'BoxyChild.hitTest only expects either transform or offset to be provided');
      transform = Matrix4.translationValues(offset.dx, offset.dy, 0.0);
    }

    return _parent.hitTestBoxChild(
      child: render,
      position: position ?? _parent.hitPosition!,
      transform: transform ?? this.transform,
      checkBounds: checkBounds,
    );
  }
}<|MERGE_RESOLUTION|>--- conflicted
+++ resolved
@@ -162,16 +162,7 @@
     BoxFit fit = BoxFit.contain,
     Alignment alignment = Alignment.center,
   }) {
-<<<<<<< HEAD
-    final constraints = BoxConstraints(
-      maxWidth: rect.width,
-      maxHeight: rect.height,
-    );
-
-    final childSize = layout(constraints);
-=======
     final childSize = layout(const BoxConstraints());
->>>>>>> ff9db84a
     final sizes = applyBoxFit(fit, childSize, rect.size);
     final scaleX = sizes.destination.width / sizes.source.width;
     final scaleY = sizes.destination.height / sizes.source.height;
@@ -193,13 +184,9 @@
     Offset? position,
     bool checkBounds = true,
   }) {
-<<<<<<< HEAD
     if (isIgnored) {
       return false;
     }
-=======
-    if (isIgnored) return false;
->>>>>>> ff9db84a
 
     if (offset != null) {
       assert(transform == null,
