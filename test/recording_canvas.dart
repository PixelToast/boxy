--- conflicted
+++ resolved
@@ -194,21 +194,12 @@
 
 class _MethodCall implements Invocation {
   _MethodCall(this._name,
-<<<<<<< HEAD
-      [this.positionalArguments = const <dynamic>[],
-      // not my code
-      // ignore: unused_element
-      this.typeArguments = const <Type>[]]);
-=======
       [this._arguments = const <dynamic>[],
       // ignore: unused_element
       this._typeArguments = const <Type>[]]);
->>>>>>> b75e5f8e
   final Symbol _name;
-  @override
-  final List<dynamic> positionalArguments;
-  @override
-  final List<Type> typeArguments;
+  final List<dynamic> _arguments;
+  final List<Type> _typeArguments;
   @override
   bool get isAccessor => false;
   @override
@@ -221,6 +212,10 @@
   Symbol get memberName => _name;
   @override
   Map<Symbol, dynamic> get namedArguments => <Symbol, dynamic>{};
+  @override
+  List<dynamic> get positionalArguments => _arguments;
+  @override
+  List<Type> get typeArguments => _typeArguments;
 }
 
 String _valueName(Object? value) {
