--- conflicted
+++ resolved
@@ -340,13 +340,8 @@
                 child: RotatedBox(
                   quarterTurns: 1,
                   child: Text(
-<<<<<<< HEAD
-                      'aaaaaaaaaaaaaaaaaaaaaaaaaaaaaaaaaaaaaaaaaaaaaaaaaaa'),
-=======
                     'aaaaaaaaaaaaaaaaaaaaaaaaaaaaaaaaaaaaaaaaaaaaaaaaaaa',
                   ),
-                  quarterTurns: 1,
->>>>>>> ff9db84a
                 ),
               ),
             ],
@@ -430,22 +425,22 @@
   testWidgets('handles overflow properly', (tester) async {
     await tester.pumpWidget(
       TestFrame(
+        constraints: BoxConstraints.loose(const Size(300, 300)),
         child: SizedBox(
           width: 200,
           child: BoxyRow(
             mainAxisSize: MainAxisSize.min,
             children: const [
               BoxyFlexible.align(
+                crossAxisAlignment: CrossAxisAlignment.start,
                 child: SizedBox(
                   width: 400,
                   height: 400,
                 ),
-                crossAxisAlignment: CrossAxisAlignment.start,
               ),
             ],
           ),
         ),
-        constraints: BoxConstraints.loose(const Size(300, 300)),
       ),
     );
     expect(
